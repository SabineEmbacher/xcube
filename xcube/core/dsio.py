# The MIT License (MIT)
# Copyright (c) 2019 by the xcube development team and contributors
#
# Permission is hereby granted, free of charge, to any person obtaining a copy of
# this software and associated documentation files (the "Software"), to deal in
# the Software without restriction, including without limitation the rights to
# use, copy, modify, merge, publish, distribute, sublicense, and/or sell copies
# of the Software, and to permit persons to whom the Software is furnished to do
# so, subject to the following conditions:
#
# The above copyright notice and this permission notice shall be included in all
# copies or substantial portions of the Software.
#
# THE SOFTWARE IS PROVIDED "AS IS", WITHOUT WARRANTY OF ANY KIND, EXPRESS OR
# IMPLIED, INCLUDING BUT NOT LIMITED TO THE WARRANTIES OF MERCHANTABILITY,
# FITNESS FOR A PARTICULAR PURPOSE AND NONINFRINGEMENT. IN NO EVENT SHALL THE
# AUTHORS OR COPYRIGHT HOLDERS BE LIABLE FOR ANY CLAIM, DAMAGES OR OTHER
# LIABILITY, WHETHER IN AN ACTION OF CONTRACT, TORT OR OTHERWISE, ARISING FROM,
# OUT OF OR IN CONNECTION WITH THE SOFTWARE OR THE USE OR OTHER DEALINGS IN THE
# SOFTWARE.

import os
import shutil
import warnings
from abc import ABCMeta, abstractmethod
from typing import Any, Callable, Dict, Iterable, List, Optional, Set, Tuple

import pandas as pd
import s3fs
import urllib3.util
import xarray as xr
import zarr

from xcube.constants import EXTENSION_POINT_DATASET_IOS
from xcube.constants import FORMAT_NAME_CSV, FORMAT_NAME_MEM, FORMAT_NAME_NETCDF4, FORMAT_NAME_ZARR
from xcube.core.timeslice import append_time_slice, insert_time_slice, replace_time_slice
from xcube.core.verify import assert_cube
from xcube.util.plugin import ExtensionComponent, get_extension_registry


def open_cube(input_path: str,
              format_name: str = None,
              **kwargs) -> xr.Dataset:
    """
    Open a xcube dataset from *input_path*.
    If *format* is not provided it will be guessed from *input_path*.
    :param input_path: input path
    :param format_name: format, e.g. "zarr" or "netcdf4"
    :param kwargs: format-specific keyword arguments
    :return: xcube dataset
    """
    return open_dataset(input_path, format_name=format_name, is_cube=True, **kwargs)


def write_cube(cube: xr.Dataset,
               output_path: str,
               format_name: str = None,
               cube_asserted: bool = False,
               **kwargs) -> xr.Dataset:
    """
    Write a xcube dataset to *output_path*.
    If *format* is not provided it will be guessed from *output_path*.
    :param cube: xcube dataset to be written.
    :param output_path: output path
    :param format_name: format, e.g. "zarr" or "netcdf4"
    :param kwargs: format-specific keyword arguments
    :param cube_asserted: If False, *cube* will be verified, otherwise it is expected to be a valid cube.
    :return: xcube dataset *cube*
    """
    if not cube_asserted:
        assert_cube(cube)
    return write_dataset(cube, output_path, format_name=format_name, **kwargs)


def open_dataset(input_path: str,
                 format_name: str = None,
                 is_cube: bool = False,
                 **kwargs) -> xr.Dataset:
    """
    Open a dataset from *input_path*.
    If *format* is not provided it will be guessed from *output_path*.
    :param input_path: input path
    :param format_name: format, e.g. "zarr" or "netcdf4"
    :param is_cube: Whether a ValueError will be raised, if the dataset read from *input_path* is not a xcube dataset.
    :param kwargs: format-specific keyword arguments
    :return: dataset object
    """
    format_name = format_name if format_name else guess_dataset_format(input_path)
    if format_name is None:
        raise ValueError("Unknown input format")
    dataset_io = find_dataset_io(format_name, modes=["r"])
    if dataset_io is None:
        raise ValueError(f"Unknown input format {format_name!r} for {input_path}")
    dataset = dataset_io.read(input_path, **kwargs)
    if is_cube:
        assert_cube(dataset)
    return dataset


def write_dataset(dataset: xr.Dataset,
                  output_path: str,
                  format_name: str = None,
                  **kwargs) -> xr.Dataset:
    """
    Write dataset to *output_path*.
    If *format* is not provided it will be guessed from *output_path*.
    :param dataset: Dataset to be written.
    :param output_path: output path
    :param format_name: format, e.g. "zarr" or "netcdf4"
    :param kwargs: format-specific keyword arguments
    :return: the input dataset
    """
    format_name = format_name if format_name else guess_dataset_format(output_path)
    if format_name is None:
        raise ValueError("Unknown output format")
    dataset_io = find_dataset_io(format_name, modes=["w"])
    if dataset_io is None:
        raise ValueError(f"Unknown output format {format_name!r} for {output_path}")
    dataset_io.write(dataset, output_path, **kwargs)
    return dataset


class DatasetIO(ExtensionComponent, metaclass=ABCMeta):
    """
    An abstract base class that represents dataset input/output.
    :param name: A unique dataset I/O identifier.
    """

    def __init__(self, name: str):
        super().__init__(EXTENSION_POINT_DATASET_IOS, name)

    @property
    def description(self) -> str:
        """
        :return: A description for this input processor
        """
        return self.get_metadata_attr('description', '')

    @property
    def ext(self) -> str:
        """The primary filename extension used by this dataset I/O."""
        return self.get_metadata_attr('ext', '')

    @property
    def modes(self) -> Set[str]:
        """
        A set describing the modes of this dataset I/O.
        Must be one or more of "r" (read), "w" (write), and "a" (append).
        """
        return self.get_metadata_attr('modes', set())

    @abstractmethod
    def fitness(self, path: str, path_type: str = None) -> float:
        """
        Compute a fitness of this dataset I/O in the interval [0 to 1]
        for reading/writing from/to the given *path*.
        :param path: The path or URL.
        :param path_type: Either "file", "dir", "url", or None.
        :return: the chance in range [0 to 1]
        """
        return 0.0

    def read(self, input_path: str, **kwargs) -> xr.Dataset:
        """Read a dataset from *input_path* using format-specific read parameters *kwargs*."""
        raise NotImplementedError()

    def write(self, dataset: xr.Dataset, output_path: str, **kwargs):
        """"Write *dataset* to *output_path* using format-specific write parameters *kwargs*."""
        raise NotImplementedError()

    def append(self, dataset: xr.Dataset, output_path: str, **kwargs):
        """"Append *dataset* to existing *output_path* using format-specific write parameters *kwargs*."""
        raise NotImplementedError()

    def insert(self, dataset: xr.Dataset, index: int, output_path: str, **kwargs):
        """"Insert *dataset* at *index* into existing *output_path* using format-specific write parameters *kwargs*."""
        raise NotImplementedError()

    def replace(self, dataset: xr.Dataset, index: int, output_path: str, **kwargs):
        """"Replace *dataset* at *index* in existing *output_path* using format-specific write parameters *kwargs*."""
        raise NotImplementedError()

    def update(self, output_path: str, global_attrs: Dict[str, Any] = None, **kwargs):
        """"Update *dataset* at *output_path* using format-specific open parameters *kwargs*."""
        raise NotImplementedError()


def get_extension(name: str):
    return get_extension_registry().get_extension(EXTENSION_POINT_DATASET_IOS, name)


def find_dataset_io_by_name(name: str):
    extension = get_extension(name)
    if not extension:
        return None
    return extension.component


def find_dataset_io(format_name: str, modes: Iterable[str] = None, default: DatasetIO = None) -> Optional[DatasetIO]:
    modes = set(modes) if modes else None
    format_name = format_name.lower()
    dataset_ios = get_extension_registry().find_components(EXTENSION_POINT_DATASET_IOS)
    for dataset_io in dataset_ios:
        # noinspection PyUnresolvedReferences
        if format_name == dataset_io.name.lower():
            # noinspection PyTypeChecker
            if not modes or modes.issubset(dataset_io.modes):
                return dataset_io
    for dataset_io in dataset_ios:
        # noinspection PyUnresolvedReferences
        if format_name == dataset_io.ext.lower():
            # noinspection PyTypeChecker
            if not modes or modes.issubset(dataset_io.modes):
                return dataset_io
    return default


def guess_dataset_format(path: str) -> Optional[str]:
    """
    Guess a dataset format for a file system path or URL given by *path*.
    :param path: A file system path or URL.
    :return: The name of a dataset format guessed from *path*.
    """
    dataset_io_fitness_list = guess_dataset_ios(path)
    if dataset_io_fitness_list:
        return dataset_io_fitness_list[0][0].name
    return None


def guess_dataset_ios(path: str) -> List[Tuple[DatasetIO, float]]:
    """
    Guess suitable DatasetIO objects for a file system path or URL given by *path*.
    Returns a list of (DatasetIO, fitness) tuples, sorted by descending fitness values.
    Fitness values are in the interval (0, 1].
    The first entry is the most appropriate DatasetIO object.
    :param path: A file system path or URL.
    :return: A list of (DatasetIO, fitness) tuples.
    """
    if os.path.isfile(path):
        input_type = "file"
    elif os.path.isdir(path):
        input_type = "dir"
    elif path.find("://") > 0:
        input_type = "url"
    else:
        input_type = None

    dataset_ios = get_extension_registry().find_components(EXTENSION_POINT_DATASET_IOS)

    dataset_io_fitness_list = []
    for dataset_io in dataset_ios:
        fitness = dataset_io.fitness(path, path_type=input_type)
        if fitness > 0.0:
            dataset_io_fitness_list.append((dataset_io, fitness))

    dataset_io_fitness_list.sort(key=lambda item: -item[1])
    return dataset_io_fitness_list


def _get_ext(path: str) -> Optional[str]:
    _, ext = os.path.splitext(path)
    return ext.lower()


def query_dataset_io(filter_fn: Callable[[DatasetIO], bool] = None) -> List[DatasetIO]:
    dataset_ios = get_extension_registry().find_components(EXTENSION_POINT_DATASET_IOS)
    if filter_fn is None:
        return dataset_ios
    return list(filter(filter_fn, dataset_ios))


# noinspection PyAbstractClass
class MemDatasetIO(DatasetIO):
    """
    An in-memory  dataset I/O. Keeps all datasets in a dictionary.
    :param datasets: The initial datasets as a path to dataset mapping.
    """

    def __init__(self, datasets: Dict[str, xr.Dataset] = None):
        super().__init__(FORMAT_NAME_MEM)
        self._datasets = datasets or {}

    @property
    def datasets(self) -> Dict[str, xr.Dataset]:
        return self._datasets

    def fitness(self, path: str, path_type: str = None) -> float:
        if path in self._datasets:
            return 1.0
        ext_value = _get_ext(path) == ".mem"
        type_value = 0.0
        return (3 * ext_value + type_value) / 4

    def read(self, path: str, **kwargs) -> xr.Dataset:
        if path in self._datasets:
            return self._datasets[path]
        raise FileNotFoundError(path)

    def write(self, dataset: xr.Dataset, path: str, **kwargs):
        self._datasets[path] = dataset

    def append(self, dataset: xr.Dataset, path: str, **kwargs):
        if path in self._datasets:
            old_ds = self._datasets[path]
            # noinspection PyTypeChecker
            self._datasets[path] = xr.concat([old_ds, dataset],
                                             dim='time',
                                             data_vars='minimal',
                                             coords='minimal',
                                             compat='equals')
        else:
            self._datasets[path] = dataset.copy()

    def update(self, output_path: str, global_attrs: Dict[str, Any] = None, **kwargs):
        if global_attrs:
            ds = self._datasets[output_path]
            ds.attrs.update(global_attrs)


class Netcdf4DatasetIO(DatasetIO):
    """
    A dataset I/O that reads from / writes to NetCDF files.
    """

    def __init__(self):
        super().__init__(FORMAT_NAME_NETCDF4)

    def fitness(self, path: str, path_type: str = None) -> float:
        ext = _get_ext(path)
        ext_value = ext in {'.nc', '.hdf', '.h5'}
        type_value = 0.0
        if path_type is "file":
            type_value = 1.0
        elif path_type is None:
            type_value = 0.5
        else:
            ext_value = 0.0
        return (3 * ext_value + type_value) / 4

    def read(self, input_path: str, **kwargs) -> xr.Dataset:
        return xr.open_dataset(input_path, **kwargs)

    def write(self, dataset: xr.Dataset, output_path: str, **kwargs):
        dataset.to_netcdf(output_path)

    def append(self, dataset: xr.Dataset, output_path: str, **kwargs):
        import os
        temp_path = output_path + '.temp.nc'
        os.rename(output_path, temp_path)
        old_ds = xr.open_dataset(temp_path)
        new_ds = xr.concat([old_ds, dataset],
                           dim='time',
                           data_vars='minimal',
                           coords='minimal',
                           compat='equals')
        # noinspection PyUnresolvedReferences
        new_ds.to_netcdf(output_path)
        old_ds.close()
        rimraf(temp_path)

    def update(self, output_path: str, global_attrs: Dict[str, Any] = None, **kwargs):
        if global_attrs:
            import netCDF4
            ds = netCDF4.Dataset(output_path, 'r+')
            ds.setncatts(global_attrs)
            ds.close()


class ZarrDatasetIO(DatasetIO):
    """
    A dataset I/O that reads from / writes to Zarr directories or archives.
    """

    def __init__(self):
        super().__init__(FORMAT_NAME_ZARR)

    def fitness(self, path: str, path_type: str = None) -> float:
        ext = _get_ext(path)
        ext_value = 0.0
        type_value = 0.0
        if ext == ".zarr":
            ext_value = 1.0
            if path_type is "dir":
                type_value = 1.0
            elif path_type == "url" or path_type is None:
                type_value = 0.5
            else:
                ext_value = 0.0
        else:
            lower_path = path.lower()
            if lower_path.endswith(".zarr.zip"):
                ext_value = 1.0
                if path_type == "file":
                    type_value = 1.0
                elif path_type is None:
                    type_value = 0.5
                else:
                    ext_value = 0.0
            else:
                if path_type is "dir":
                    type_value = 1.0
                elif path_type == "url":
                    type_value = 0.5
        return (3 * ext_value + type_value) / 4

    def read(self, path: str, **kwargs) -> xr.Dataset:
        path_or_store = path
        consolidated = False
        root = None

        if isinstance(path, str):
<<<<<<< HEAD
            client_kwargs = get_client_kwargs(kwargs)
            if 'endpoint_url' in client_kwargs:
                path = root

            path_or_store, root, client_kwargs = _get_path_or_store(path,
=======
            client_kwargs = {}
            if 'client_kwargs' in kwargs:
                client_kwargs = kwargs.pop('client_kwargs')
            if 'endpoint_url' in kwargs:
                client_kwargs['endpoint_url'] = kwargs.pop('endpoint_url')
                root = path
            if 'region_name' in kwargs:
                client_kwargs['region_name'] = kwargs.pop('region_name')
            path_or_store, root, client_kwargs = _get_path_or_store(path_or_store,
>>>>>>> b3a9d8f5
                                                                    client_kwargs=client_kwargs,
                                                                    mode='read',
                                                                    root=root)
            if 'endpoint_url' in client_kwargs and root is not None:
                s3 = s3fs.S3FileSystem(anon=True, client_kwargs=client_kwargs)
                consolidated = s3.exists(f'{root}/.zmetadata')
                path_or_store = s3fs.S3Map(root=root, s3=s3, check=False)
                if 'max_cache_size' in kwargs:
                    max_cache_size = kwargs.pop('max_cache_size')
                    if max_cache_size > 0:
                        path_or_store = zarr.LRUStoreCache(path_or_store, max_size=max_cache_size)
            else:
                consolidated = os.path.exists(os.path.join(path_or_store, '.zmetadata'))
        return xr.open_zarr(path_or_store, consolidated=consolidated, **kwargs)

    def write(self,
              dataset: xr.Dataset,
              output_path: str,
              compress=True,
              cname=None,
              clevel=None,
              shuffle=None,
              blocksize=None,
              chunksizes=None,
              **kwargs):
        client_kwargs = get_client_kwargs(kwargs)
        path_or_store, root, client_kwargs = _get_path_or_store(output_path,
                                                                client_kwargs=client_kwargs,
                                                                mode='write')
        encoding = self._get_write_encodings(dataset, compress, cname, clevel, shuffle, blocksize, chunksizes)
        dataset.to_zarr(path_or_store, mode='w', encoding=encoding)

    @classmethod
    def _get_write_encodings(cls, dataset, compress, cname, clevel, shuffle, blocksize, chunksizes):
        encoding = None
        if chunksizes:
            encoding = {}
            for var_name in dataset.data_vars:
                var = dataset[var_name]
                chunks: List[int] = []
                for i in range(len(var.dims)):
                    dim_name = var.dims[i]
                    if dim_name in chunksizes:
                        chunks.append(chunksizes[dim_name])
                    else:
                        chunks.append(var.shape[i])
                encoding[var_name] = dict(chunks=chunks)
        if compress:
            blosc_kwargs = dict(cname=cname, clevel=clevel, shuffle=shuffle, blocksize=blocksize)
            for k in list(blosc_kwargs.keys()):
                if blosc_kwargs[k] is None:
                    del blosc_kwargs[k]
            compressor = zarr.Blosc(**blosc_kwargs)

            if encoding:
                for var_name in encoding.keys():
                    encoding[var_name].update(compressor=compressor)
            else:
                encoding = {var_name: dict(compressor=compressor) for var_name in dataset.data_vars}
        return encoding

    def append(self, dataset: xr.Dataset, output_path: str, **kwargs):
        append_time_slice(output_path, dataset)

    def insert(self, dataset: xr.Dataset, index: int, output_path: str, **kwargs):
        insert_time_slice(output_path, index, dataset)

    def replace(self, dataset: xr.Dataset, index: int, output_path: str, **kwargs):
        replace_time_slice(output_path, index, dataset)

    def update(self, output_path: str, global_attrs: Dict[str, Any] = None, **kwargs):
        if global_attrs:
            import zarr
            ds = zarr.open_group(output_path, mode='r+', **kwargs)
            ds.attrs.update(global_attrs)


# noinspection PyAbstractClass
class CsvDatasetIO(DatasetIO):
    """
    A dataset I/O that reads from / writes to CSV files.
    """

    def __init__(self):
        super().__init__(FORMAT_NAME_CSV)

    def fitness(self, path: str, path_type: str = None) -> float:
        if path_type == "dir":
            return 0.0
        ext = _get_ext(path)
        ext_value = {".csv": 1.0, ".txt": 0.5, ".dat": 0.2}.get(ext, 0.1)
        type_value = {"file": 1.0, "url": 0.5, None: 0.5}.get(path_type, 0.0)
        return (3 * ext_value + type_value) / 4

    def read(self, path: str, **kwargs) -> xr.Dataset:
        return xr.Dataset.from_dataframe(pd.read_csv(path, **kwargs))

    def write(self, dataset: xr.Dataset, output_path: str, **kwargs):
        dataset.to_dataframe().to_csv(output_path, **kwargs)


def rimraf(path):
    """
    The UNIX command `rm -rf` for xcube.
    Recursively remove directory or single file.
    :param path:  directory or single file
    """
    if os.path.isdir(path):
        try:
            shutil.rmtree(path, ignore_errors=False)
        except OSError:
            warnings.warn(f"failed to remove file {path}")
    elif os.path.isfile(path):
        try:
            os.remove(path)
        except OSError:
            warnings.warn(f'failed to remove file {path}')
            pass


def get_client_kwargs(kwargs):
    client_kwargs = {}
    if 'client_kwargs' in kwargs:
        client_kwargs = kwargs.pop('client_kwargs')
    if 'endpoint_url' in kwargs:
        client_kwargs['endpoint_url'] = kwargs.pop('endpoint_url')
    if 'region_name' in kwargs:
        client_kwargs['region_name'] = kwargs.pop('region_name')
    return client_kwargs


def _get_path_or_store(path: str,
                       client_kwargs: Dict[str, Any] = None,
                       mode: str = None,
                       root: str = None):
    anon_mode = True
    client_kwargs = dict(client_kwargs) if client_kwargs else {}
    if client_kwargs is not None:
        if 'provider_access_key_id' in client_kwargs and 'provider_secret_access_key' in client_kwargs:
            anon_mode = False
            client_kwargs['aws_access_key_id'] = client_kwargs.pop('provider_access_key_id')
            client_kwargs['aws_secret_access_key'] = client_kwargs.pop('provider_secret_access_key')
    if path.startswith("https://") or path.startswith("http://"):
<<<<<<< HEAD
        endpoint_url, root = split_bucket_url(path)
        if endpoint_url:
            client_kwargs['endpoint_url'] = endpoint_url
        if "write" in mode:
            root = f's3://{root}'
        s3 = s3fs.S3FileSystem(anon=anon_mode,
                               client_kwargs=client_kwargs)
        path = s3fs.S3Map(root=root, s3=s3, check=False)
    return path, root, client_kwargs
=======
        import urllib3.util
        url = urllib3.util.parse_url(path_or_store)
        if url.port is not None:
            client_kwargs['endpoint_url'] = f'{url.scheme}://{url.host}:{url.port}'
        else:
            client_kwargs['endpoint_url'] = f'{url.scheme}://{url.host}'
        root = url.path
        if root.startswith('/'):
            root = root[1:]
        if mode == "write":
            root = f's3://{root}'
        s3 = s3fs.S3FileSystem(anon=anon_mode, client_kwargs=client_kwargs)
        path_or_store = s3fs.S3Map(root=root, s3=s3, create=mode == "write")
    return path_or_store, root, client_kwargs
>>>>>>> b3a9d8f5


def split_bucket_url(path: str):
    """If *path* is a URL, return tuple (endpoint_url, root), otherwise (None, *path*)"""
    url = urllib3.util.parse_url(path)
    if all((url.scheme, url.host, url.path)):
        if url.port is not None:
            endpoint_url = f'{url.scheme}://{url.host}:{url.port}'
        else:
            endpoint_url = f'{url.scheme}://{url.host}'
        root = url.path
        if root.startswith('/'):
            root = root[1:]
        return endpoint_url, root
    else:
        return None, path<|MERGE_RESOLUTION|>--- conflicted
+++ resolved
@@ -409,13 +409,6 @@
         root = None
 
         if isinstance(path, str):
-<<<<<<< HEAD
-            client_kwargs = get_client_kwargs(kwargs)
-            if 'endpoint_url' in client_kwargs:
-                path = root
-
-            path_or_store, root, client_kwargs = _get_path_or_store(path,
-=======
             client_kwargs = {}
             if 'client_kwargs' in kwargs:
                 client_kwargs = kwargs.pop('client_kwargs')
@@ -425,7 +418,6 @@
             if 'region_name' in kwargs:
                 client_kwargs['region_name'] = kwargs.pop('region_name')
             path_or_store, root, client_kwargs = _get_path_or_store(path_or_store,
->>>>>>> b3a9d8f5
                                                                     client_kwargs=client_kwargs,
                                                                     mode='read',
                                                                     root=root)
@@ -450,8 +442,8 @@
               shuffle=None,
               blocksize=None,
               chunksizes=None,
+              client_kwargs=None,
               **kwargs):
-        client_kwargs = get_client_kwargs(kwargs)
         path_or_store, root, client_kwargs = _get_path_or_store(output_path,
                                                                 client_kwargs=client_kwargs,
                                                                 mode='write')
@@ -546,21 +538,11 @@
             pass
 
 
-def get_client_kwargs(kwargs):
-    client_kwargs = {}
-    if 'client_kwargs' in kwargs:
-        client_kwargs = kwargs.pop('client_kwargs')
-    if 'endpoint_url' in kwargs:
-        client_kwargs['endpoint_url'] = kwargs.pop('endpoint_url')
-    if 'region_name' in kwargs:
-        client_kwargs['region_name'] = kwargs.pop('region_name')
-    return client_kwargs
-
-
 def _get_path_or_store(path: str,
                        client_kwargs: Dict[str, Any] = None,
                        mode: str = None,
                        root: str = None):
+    path_or_store = path
     anon_mode = True
     client_kwargs = dict(client_kwargs) if client_kwargs else {}
     if client_kwargs is not None:
@@ -569,17 +551,6 @@
             client_kwargs['aws_access_key_id'] = client_kwargs.pop('provider_access_key_id')
             client_kwargs['aws_secret_access_key'] = client_kwargs.pop('provider_secret_access_key')
     if path.startswith("https://") or path.startswith("http://"):
-<<<<<<< HEAD
-        endpoint_url, root = split_bucket_url(path)
-        if endpoint_url:
-            client_kwargs['endpoint_url'] = endpoint_url
-        if "write" in mode:
-            root = f's3://{root}'
-        s3 = s3fs.S3FileSystem(anon=anon_mode,
-                               client_kwargs=client_kwargs)
-        path = s3fs.S3Map(root=root, s3=s3, check=False)
-    return path, root, client_kwargs
-=======
         import urllib3.util
         url = urllib3.util.parse_url(path_or_store)
         if url.port is not None:
@@ -594,7 +565,6 @@
         s3 = s3fs.S3FileSystem(anon=anon_mode, client_kwargs=client_kwargs)
         path_or_store = s3fs.S3Map(root=root, s3=s3, create=mode == "write")
     return path_or_store, root, client_kwargs
->>>>>>> b3a9d8f5
 
 
 def split_bucket_url(path: str):
