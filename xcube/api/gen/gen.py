# The MIT License (MIT)
# Copyright (c) 2019 by the xcube development team and contributors
#
# Permission is hereby granted, free of charge, to any person obtaining a copy of
# this software and associated documentation files (the "Software"), to deal in
# the Software without restriction, including without limitation the rights to
# use, copy, modify, merge, publish, distribute, sublicense, and/or sell copies
# of the Software, and to permit persons to whom the Software is furnished to do
# so, subject to the following conditions:
#
# The above copyright notice and this permission notice shall be included in all
# copies or substantial portions of the Software.
#
# THE SOFTWARE IS PROVIDED "AS IS", WITHOUT WARRANTY OF ANY KIND, EXPRESS OR
# IMPLIED, INCLUDING BUT NOT LIMITED TO THE WARRANTIES OF MERCHANTABILITY,
# FITNESS FOR A PARTICULAR PURPOSE AND NONINFRINGEMENT. IN NO EVENT SHALL THE
# AUTHORS OR COPYRIGHT HOLDERS BE LIABLE FOR ANY CLAIM, DAMAGES OR OTHER
# LIABILITY, WHETHER IN AN ACTION OF CONTRACT, TORT OR OTHERWISE, ARISING FROM,
# OUT OF OR IN CONNECTION WITH THE SOFTWARE OR THE USE OR OTHER DEALINGS IN THE
# SOFTWARE.

import cProfile
import glob
import inspect
import io
import os
import pstats
import time
import traceback
from typing import Any, Callable, Dict, Sequence, Tuple

from xcube.util.dsgrow import get_time_insert_index
from .defaults import DEFAULT_OUTPUT_PATH, DEFAULT_OUTPUT_RESAMPLING, DEFAULT_OUTPUT_SIZE
from .iproc import InputProcessor, get_input_processor
from ..compute import compute_dataset
from ..select import select_vars
from xcube.util.update import update_dataset_attrs, update_dataset_var_attrs
from ...util.config import NameAnyDict, NameDictPairList, to_resolved_name_dict_pairs
from ...util.dsio import DatasetIO, find_dataset_io, guess_dataset_format, rimraf
from ...util.timecoord import add_time_coords

_PROFILING_ON = False


def gen_cube(input_paths: Sequence[str] = None, input_processor: str = None, input_processor_params: Dict = None,
             input_reader: str = None, input_reader_params: Dict[str, Any] = None,
             output_region: Tuple[float, float, float, float] = None,
             output_size: Tuple[int, int] = DEFAULT_OUTPUT_SIZE, output_resampling: str = DEFAULT_OUTPUT_RESAMPLING,
             output_path: str = DEFAULT_OUTPUT_PATH,
             output_writer: str = None, output_writer_params: Dict[str, Any] = None,
             output_metadata: NameAnyDict = None, output_variables: NameDictPairList = None,
             processed_variables: NameDictPairList = None, append_mode: bool = False, dry_run: bool = False,
             monitor: Callable[..., None] = None, sort_mode: bool = False) -> bool:
    """
    Generate a data cube from one or more input files.

    :param sort_mode:
    :param input_paths: The input paths.
    :param input_processor: Name of a registered input processor (xcube.api.gen.inputprocessor.InputProcessor)
           to be used to transform the inputs
    :param input_processor_params: Parameters to be passed to the input processor.
    :param input_reader: Name of a registered input reader (xcube.api.util.dsio.DatasetIO).
    :param input_reader_params: Parameters passed to the input reader.
    :param output_region: Output region as tuple of floats: (lon_min, lat_min, lon_max, lat_max).
    :param output_size: The spatial dimensions of the output as tuple of ints: (width, height).
    :param output_resampling: The resampling method for the output.
    :param output_path: The output directory.
    :param output_writer: Name of an output writer (xcube.api.util.dsio.DatasetIO) used to write the cube.
    :param output_writer_params: Parameters passed to the output writer.
    :param output_metadata: Extra metadata passed to output cube.
    :param output_variables: Output variables.
    :param processed_variables: Processed variables computed on-the-fly.
    :param append_mode: Whether processed inputs shall be appended to an existing cube.
    :param dry_run: Doesn't write any data. For testing.
    :param monitor: A progress monitor.
    :return: True for success.
    """
    # Force loading of plugins
    __import__('xcube.util.plugin')

    if not input_processor:
        raise ValueError('Missing input_processor')

    input_processor = get_input_processor(input_processor)
    if not input_processor:
        raise ValueError(f'Unknown input_processor {input_processor!r}')

    if input_processor_params:
        try:
            input_processor.configure(**input_processor_params)
        except TypeError as e:
            raise ValueError(f'Invalid input_processor_params {input_processor_params!r}') from e

    input_reader = find_dataset_io(input_reader or input_processor.input_reader)
    if not input_reader:
        raise ValueError(f'Unknown input_reader {input_reader!r}')

    if not output_path:
        raise ValueError('Missing output_path')

    output_writer = output_writer or guess_dataset_format(output_path)
    if not output_writer:
        raise ValueError(f'Failed to guess output_writer from path {output_path}')
    output_writer = find_dataset_io(output_writer, modes={'w', 'a'} if append_mode else {'w'})
    if not output_writer:
        raise ValueError(f'Unknown output_writer {output_writer!r}')

    if monitor is None:
        # noinspection PyUnusedLocal
        def monitor(*args):
            pass

    if sort_mode is True:
        input_paths = sorted([input_file for f in input_paths for input_file in glob.glob(f, recursive=True)])
    else:
        input_paths = [input_file for f in input_paths for input_file in glob.glob(f, recursive=True)]

    if not dry_run:
        output_dir = os.path.abspath(os.path.dirname(output_path))
        os.makedirs(output_dir, exist_ok=True)

    effective_input_reader_params = dict(input_processor.input_reader_params or {})
    effective_input_reader_params.update(input_reader_params or {})

    effective_output_writer_params = output_writer_params or {}

    status = False

    ds_count = len(input_paths)
    ds_count_ok = 0
    ds_index = 0
    for input_file in input_paths:
        monitor(f'processing dataset {ds_index + 1} of {ds_count}: {input_file!r}...')
        # noinspection PyTypeChecker
        status = _process_input(input_processor,
                                input_reader,
                                effective_input_reader_params,
                                output_writer,
                                effective_output_writer_params,
                                input_file,
                                output_size,
                                output_region,
                                output_resampling,
                                output_path,
                                output_metadata,
                                output_variables,
                                processed_variables,
                                append_mode,
                                dry_run,
                                monitor)
        ds_index += 1
        if status:
            ds_count_ok += 1

    monitor(f'{ds_count_ok} of {ds_count} datasets processed successfully, '
            f'{ds_count - ds_count_ok} were dropped due to errors')

    return status


def _process_input(input_processor: InputProcessor,
                   input_reader: DatasetIO,
                   input_reader_params: Dict[str, Any],
                   output_writer: DatasetIO,
                   output_writer_params: Dict[str, Any],
                   input_file: str,
                   output_size: Tuple[int, int],
                   output_region: Tuple[float, float, float, float],
                   output_resampling: str,
                   output_path: str,
                   output_metadata: NameAnyDict = None,
                   output_variables: NameDictPairList = None,
                   processed_variables: NameDictPairList = None,
                   append_mode: bool = False,
                   dry_run: bool = False,
                   monitor: Callable[..., None] = None) -> bool:
    monitor('reading dataset...')
    # noinspection PyBroadException
    try:
        input_dataset = input_reader.read(input_file, **input_reader_params)
        monitor(f'Dataset read:\n{input_dataset}')
    except Exception as e:
        monitor(f'ERROR: cannot read input: {e}: skipping...')
        traceback.print_exc()
        return False

    time_range = input_processor.get_time_range(input_dataset)
    if time_range[0] > time_range[1]:
        monitor('ERROR: start time is greater than end time: skipping...')
        return False

    if output_variables:
        output_variables = to_resolved_name_dict_pairs(output_variables, input_dataset)
    else:
        output_variables = [(var_name, None) for var_name in input_dataset.data_vars]

    steps = []

    # noinspection PyShadowingNames
    def step1(dataset):
        return input_processor.pre_process(dataset)

    steps.append((step1, 'pre-processing dataset'))

    # noinspection PyShadowingNames
    def step2(dataset):
        return compute_dataset(dataset, processed_variables=processed_variables)

    steps.append((step2, 'computing variables'))

    # noinspection PyShadowingNames
    def step3(dataset):
        extra_vars = input_processor.get_extra_vars(dataset)
        selected_variables = set([var_name for var_name, _ in output_variables])
        selected_variables.update(extra_vars or set())
        return select_vars(dataset, selected_variables)

    steps.append((step3, 'selecting variables'))

    # noinspection PyShadowingNames
    def step4(dataset):
        return input_processor.process(dataset,
                                       dst_size=output_size,
                                       dst_region=output_region,
                                       dst_resampling=output_resampling,
                                       include_non_spatial_vars=False)

    steps.append((step4, 'transforming dataset'))

    if time_range is not None:
        # noinspection PyShadowingNames
        def step5(dataset):
            return add_time_coords(dataset, time_range)

        steps.append((step5, 'adding time coordinates'))

    # noinspection PyShadowingNames
    def step6(dataset):
        return update_dataset_var_attrs(dataset, output_variables)

    steps.append((step6, 'updating variable properties'))

    # noinspection PyShadowingNames
    def step7(dataset):
        return input_processor.post_process(dataset)

    steps.append((step7, 'post-processing dataset'))

<<<<<<< HEAD
    update_mode = None
=======
    # noinspection PyShadowingNames
    def step8(dataset):
        return update_dataset_attrs(dataset, global_attrs=output_metadata)

    steps.append((step8, 'updating dataset attributes'))
>>>>>>> cc11e432

    if not dry_run:
        if append_mode and os.path.exists(output_path):
            # noinspection PyShadowingNames
            def step8(dataset):
                index = get_time_insert_index(output_path, dataset.time[0])
                if index == -1:
                    update_mode = 'append'
                    output_writer.append(dataset, output_path, **output_writer_params)
                else:
                    update_mode = 'insert'
                    output_writer.insert(dataset, index, output_path)
                return dataset, update_mode

            steps.append((step8, f'adding to {output_path}'))
        else:
            # noinspection PyShadowingNames
            def step8(dataset):
                rimraf(output_path)
                update_mode = 'create'
                output_writer.write(dataset, output_path, **output_writer_params)
                return dataset, update_mode

            steps.append((step8, f'writing to {output_path}'))

    locals = inspect.currentframe()
    # noinspection PyShadowingNames
    def step9(dataset):
        return update_global_attrs(dataset[0], update_mode=dataset[1], output_metadata=output_metadata, locals=locals)

    steps.append((step9, 'updating dataset attributes'))

    if _PROFILING_ON:
        pr = cProfile.Profile()
        pr.enable()

    try:
        num_steps = len(steps)
        dataset = input_dataset
        total_t1 = time.perf_counter()
        for step_index in range(num_steps):
            transform, label = steps[step_index]
            step_t1 = time.perf_counter()
            monitor(f'step {step_index + 1} of {num_steps}: {label}...')
            dataset = transform(dataset)
            step_t2 = time.perf_counter()
            monitor(f'  {label} completed in {step_t2 - step_t1} seconds')
        total_t2 = time.perf_counter()
        monitor(f'{num_steps} steps took {total_t2 - total_t1} seconds to complete')
    except RuntimeError as e:
        monitor(f'ERROR: during reprojection to WGS84: {e}: skipping it...')
        traceback.print_exc()
        return False
    finally:
        input_dataset.close()

    if _PROFILING_ON:
        # noinspection PyUnboundLocalVariable
        pr.disable()
        s = io.StringIO()
        ps = pstats.Stats(pr, stream=s).sort_stats('cumtime')
        ps.print_stats()
        print(s.getvalue())

    return True<|MERGE_RESOLUTION|>--- conflicted
+++ resolved
@@ -246,46 +246,32 @@
 
     steps.append((step7, 'post-processing dataset'))
 
-<<<<<<< HEAD
-    update_mode = None
-=======
     # noinspection PyShadowingNames
     def step8(dataset):
         return update_dataset_attrs(dataset, global_attrs=output_metadata)
 
     steps.append((step8, 'updating dataset attributes'))
->>>>>>> cc11e432
 
     if not dry_run:
         if append_mode and os.path.exists(output_path):
             # noinspection PyShadowingNames
-            def step8(dataset):
+            def step9(dataset):
                 index = get_time_insert_index(output_path, dataset.time[0])
                 if index == -1:
-                    update_mode = 'append'
                     output_writer.append(dataset, output_path, **output_writer_params)
                 else:
-                    update_mode = 'insert'
                     output_writer.insert(dataset, index, output_path)
-                return dataset, update_mode
-
-            steps.append((step8, f'adding to {output_path}'))
+                return dataset
+
+            steps.append((step9, f'adding to {output_path}'))
         else:
             # noinspection PyShadowingNames
-            def step8(dataset):
+            def step9(dataset):
                 rimraf(output_path)
-                update_mode = 'create'
                 output_writer.write(dataset, output_path, **output_writer_params)
-                return dataset, update_mode
-
-            steps.append((step8, f'writing to {output_path}'))
-
-    locals = inspect.currentframe()
-    # noinspection PyShadowingNames
-    def step9(dataset):
-        return update_global_attrs(dataset[0], update_mode=dataset[1], output_metadata=output_metadata, locals=locals)
-
-    steps.append((step9, 'updating dataset attributes'))
+                return dataset
+
+            steps.append((step9, f'writing to {output_path}'))
 
     if _PROFILING_ON:
         pr = cProfile.Profile()
